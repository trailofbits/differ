debloater
debloaters
debloat
debloated
EEXIST
levelname
strerror
waitpid
WNOHANG
WTERMSIG
WIFSIGNALED
SIGTERM
ssdeep
deref
getpwnam
getgrnam
<<<<<<< HEAD
SIGINT
=======
exrex
getone
>>>>>>> 8c6775b5

# sphinx / restructuredText directives
toctree
autoclass
automodule
maxdepth
genindex
modindex
automethod<|MERGE_RESOLUTION|>--- conflicted
+++ resolved
@@ -14,12 +14,9 @@
 deref
 getpwnam
 getgrnam
-<<<<<<< HEAD
-SIGINT
-=======
 exrex
 getone
->>>>>>> 8c6775b5
+SIGINT
 
 # sphinx / restructuredText directives
 toctree
