--- conflicted
+++ resolved
@@ -1,11 +1,7 @@
 {
     "_meta": {
         "hash": {
-<<<<<<< HEAD
-            "sha256": "384134d7774538c107f8edb5d15cbab4d623f39dea73329d95666e752088b945"
-=======
             "sha256": "b0023f2248c339dd88034c974ecaa05789684d8f6523f97ef226e645bf342e93"
->>>>>>> cbd1eccb
         },
         "pipfile-spec": 6,
         "requires": {
@@ -20,14 +16,6 @@
         ]
     },
     "default": {
-<<<<<<< HEAD
-        "exrex": {
-            "hashes": [
-                "sha256:3fb8b18fd9832eaff8b13dc042a4f63b13c5d684ee069f70a23ddfc6bcb708f3"
-            ],
-            "index": "pypi",
-            "version": "==0.10.5"
-=======
         "cffi": {
             "hashes": [
                 "sha256:00a9ed42e88df81ffae7a8ab6d9356b371399b91dbdf0c3cb1e84c03a13aceb5",
@@ -96,7 +84,13 @@
                 "sha256:fcd131dd944808b5bdb38e6f5b53013c5aa4f334c5cad0c72742f6eba4b73db0"
             ],
             "version": "==1.15.1"
->>>>>>> cbd1eccb
+        },
+        "exrex": {
+            "hashes": [
+                "sha256:3fb8b18fd9832eaff8b13dc042a4f63b13c5d684ee069f70a23ddfc6bcb708f3"
+            ],
+            "index": "pypi",
+            "version": "==0.10.5"
         },
         "jinja2": {
             "hashes": [
